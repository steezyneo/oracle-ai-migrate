--- conflicted
+++ resolved
@@ -162,63 +162,18 @@
     navigate('/');
   };
 
-<<<<<<< HEAD
-  // Add this function to reset the migration/conversion state
-  const handleResetMigration = async () => {
-    // Delete all migration_files for the current migration from Supabase
-    if (currentMigrationId) {
-      const { error: fileError } = await supabase
-        .from('migration_files')
-        .delete()
-        .eq('migration_id', currentMigrationId);
-      if (fileError) {
-        toast({
-          title: 'Server Reset Failed',
-          description: 'Could not delete migration files from the server.',
-          variant: 'destructive',
-        });
-      } else {
-        // Now delete the migration record itself
-        const { error: migrationError } = await supabase
-          .from('migrations')
-          .delete()
-          .eq('id', currentMigrationId);
-        if (migrationError) {
-          toast({
-            title: 'Migration Record Not Deleted',
-            description: 'Files were deleted, but the migration record could not be removed.',
-            variant: 'destructive',
-          });
-        } else {
-          toast({
-            title: 'Migration Reset',
-            description: 'The current migration, all files, and the migration record have been reset.',
-          });
-        }
-      }
-    } else {
-      toast({
-        title: 'Migration Reset',
-        description: 'The current migration has been reset.',
-      });
-    }
-=======
   // Add this function to reset the migration state
   const handleResetMigration = async () => {
->>>>>>> 2602a7eb
     setFiles([]);
     setConversionResults([]);
     setSelectedFile(null);
     setReport(null);
     setActiveTab('upload');
-<<<<<<< HEAD
-=======
     await handleCodeUpload([]); // This will start a new migration session
     toast({
       title: 'Migration Reset',
       description: 'The current migration has been reset. You can start a new conversion.',
     });
->>>>>>> 2602a7eb
   };
 
   if (loading) {
@@ -265,15 +220,9 @@
       />
 
       <main className="container mx-auto px-4 py-8">
-<<<<<<< HEAD
-        {/* Add Reset Button at the top of the conversion panel */}
-        <div className="flex justify-end mb-4">
-          <Button variant="destructive" onClick={handleResetMigration} disabled={isConverting}>
-=======
         {/* Add Reset Button */}
         <div className="flex justify-end mb-4">
           <Button variant="destructive" onClick={handleResetMigration}>
->>>>>>> 2602a7eb
             Reset Migration
           </Button>
         </div>
